from typing import Tuple

import numpy as np
import pytorch_lightning as pl
import torch
import torch.nn as nn
from bamot.util.cv import get_corners_from_vector
from bamot.util.misc import get_color
from bamot.util.viewer import visualize_pointcloud_and_obb
from torch.nn import functional as F

import wandb as wb


class OBBoxRegressor(pl.LightningModule):
    def __init__(
        self,
        learning_rate: float = 2e-7,
        num_points: int = 1024,
        train_batch_size: int = 2,
        eval_batch_size: int = 2,
        prob_dropout: float = 0.2,
        dim_feature_vector: int = 2,
        **kwargs,
    ):
        super().__init__()
        self.save_hyperparameters()
        # pointnet2 not available for CPU, but need to be able to run for sanity check of pipeline
        if torch.cuda.is_available():
            from bamot.thirdparty.pointnet2.pointnet2.models.pointnet2_ssg_sem import \
                PointNet2SemSegSSG

            self._backbone = nn.Sequential(
                PointNet2SemSegSSG(hparams={"model.use_xyz": True}), nn.Flatten()
            )
            # feature vector has length 13
            dim_backbone = 13 * num_points + dim_feature_vector
            self._device = "cuda"
        else:
            self._backbone = nn.Flatten()
            # x,y,z coordinates
            dim_backbone = 3 * num_points + dim_feature_vector
            self._device = "cpu"
        self._regressor = nn.Sequential(
            nn.Linear(dim_backbone, 128),
            nn.ReLU(),
            nn.Dropout(prob_dropout),
            nn.Linear(128, 7),
        )
        self._est_color = get_color(normalized=True, as_tuple=True)
        self._gt_color = get_color(normalized=True, as_tuple=True)

    def forward(self, pointcloud, feature_vector):
        # pointcloude shape: B x N x 3
        x = self._backbone(pointcloud)
        # stack feature vector + flattened output from pointnet2
        stacked = torch.cat((x, feature_vector), 1)
        out = self._regressor(stacked)
        return out

    def _get_location_loss(
        self, loc: torch.Tensor, target_loc: torch.Tensor
    ) -> torch.Tensor:
        return F.mse_loss(loc, target_loc)

    def _get_size_loss(
        self, size: torch.Tensor, target_size: torch.Tensor
    ) -> torch.Tensor:
        return F.mse_loss(size, target_size)

    def _get_angle_loss(
        self, angle: torch.Tensor, target_angle: torch.Tensor
    ) -> torch.Tensor:
<<<<<<< HEAD
        scaled_angle = torch.remainder(angle, torch.Tensor([np.pi]).cuda())
        return F.mse_loss(scaled_angle, target_angle)
=======
        scaled_angle = torch.remainder(angle, torch.Tensor([np.pi]).to(self._device))
        return F.smooth_l1_loss(scaled_angle, target_angle)
>>>>>>> aebe6c5c

    def _get_losses(self, y: torch.Tensor, target: torch.Tensor) -> Tuple[torch.Tensor]:
        loc = y[:, :3]
        target_loc = target[:, :3]
        angle = y[:, 3:4]
        target_angle = target[:, 3:4]
        size = y[:, 4:]
        target_size = target[:, 4:]
        loc_loss = self._get_location_loss(loc, target_loc)
        angle_loss = self._get_angle_loss(angle, target_angle)
        size_loss = self._get_size_loss(size, target_size)
        return loc_loss, angle_loss, size_loss

    def training_step(self, batch, batch_idx):
        pointcloud = batch["pointcloud"]
        feature_vector = batch["feature_vector"]
        target = batch["target"]
        # size: B x N x 7
        y = self(pointcloud, feature_vector)
        loc_loss, angle_loss, size_loss = self._get_losses(y, target)
        self.log("loc_loss_train", loc_loss, on_epoch=True)
        self.log("angle_loss_train", angle_loss, on_epoch=True)
        self.log("size_loss_train", size_loss, on_epoch=True)
        total_loss = loc_loss + angle_loss + size_loss
        self.log("loss_train", total_loss, on_epoch=True)
        return total_loss

    def validation_step(self, batch, batch_idx):
        pointcloud = batch["pointcloud"]
        feature_vector = batch["feature_vector"]
        target = batch["target"]
        y = self(pointcloud, feature_vector)
        loc_loss, angle_loss, size_loss = self._get_losses(y, target)
        self.log("loc_loss_valid", loc_loss)
        self.log("angle_loss_valid", angle_loss)
        self.log("size_loss_valid", size_loss)
        total_loss = loc_loss + angle_loss + size_loss
        self.log("loss_valid", total_loss)
        # log first pointcloud + GT box + Est Box from batch
        gt_corners = get_corners_from_vector(target[0].cpu().numpy())
        est_corners = get_corners_from_vector(y[0].cpu().numpy())
        # visualize_pointcloud_and_obb(pointcloud[0].numpy(), [gt_corners, est_corners])
        wb.log(
            {
                "point_scene": wb.Object3D(
                    {
                        "type": "lidar/beta",
                        "points": pointcloud[0].cpu().numpy(),
                        "boxes": np.array(
                            [
                                {
                                    "corners": gt_corners.T.tolist(),
                                    "label": "GT OBBox",
                                    "color": self._gt_color,
                                },
                                {
                                    "corners": est_corners.T.tolist(),
                                    "label": "EST OBBox",
                                    "color": self._est_color,
                                },
                            ]
                        ),
                    }
                )
            },
        )

    def test_step(self, batch, batch_idx):
        pointcloud = batch["pointcloud"]
        feature_vector = batch["feature_vector"]
        target = batch["target"]
        y = self(pointcloud, feature_vector)
        loc_loss, angle_loss, size_loss = self._get_losses(y, target)
        self.log("loc_loss_test", loc_loss)
        self.log("angle_loss_test", angle_loss)
        self.log("size_loss_test", size_loss)
        total_loss = loc_loss + angle_loss + size_loss
        self.log("loss_test", total_loss)

    def configure_optimizers(self):
        optimizer = torch.optim.Adam(self.parameters(), lr=self.hparams.learning_rate)
        return optimizer<|MERGE_RESOLUTION|>--- conflicted
+++ resolved
@@ -71,13 +71,8 @@
     def _get_angle_loss(
         self, angle: torch.Tensor, target_angle: torch.Tensor
     ) -> torch.Tensor:
-<<<<<<< HEAD
-        scaled_angle = torch.remainder(angle, torch.Tensor([np.pi]).cuda())
+        scaled_angle = torch.remainder(angle, torch.Tensor([np.pi]).to(self._device))
         return F.mse_loss(scaled_angle, target_angle)
-=======
-        scaled_angle = torch.remainder(angle, torch.Tensor([np.pi]).to(self._device))
-        return F.smooth_l1_loss(scaled_angle, target_angle)
->>>>>>> aebe6c5c
 
     def _get_losses(self, y: torch.Tensor, target: torch.Tensor) -> Tuple[torch.Tensor]:
         loc = y[:, :3]
